import asyncio
import os
import pickle
from concurrent.futures import ThreadPoolExecutor
from typing import List, Optional

from tqdm import tqdm

from yival.experiment.app.app import display_results_dash  # type: ignore

from ..configs.config_utils import load_and_validate_config
from ..logger.token_logger import TokenLogger
from ..result_selectors.selection_context import SelectionContext
from ..schemas.experiment_config import Experiment, ExperimentResult
from ..states.experiment_state import ExperimentState
from .data_processor import DataProcessor
from .evaluator import Evaluator
from .rate_limiter import RateLimiter
from .utils import (
    arun_single_input,
    generate_experiment,
    get_improver,
    get_selection_strategy,
    register_custom_data_generator,
    register_custom_evaluators,
    register_custom_improver,
    register_custom_readers,
    register_custom_selection_strategy,
    register_custom_variation_generators,
    register_custom_wrappers,
    run_single_input,
)

rate_limiter = RateLimiter(10 / 60)


class ExperimentRunner:

    def __init__(self, config_path: str):
        self.config = load_and_validate_config(config_path)

    def _register_custom_components(self):
        """Register custom components based on the configuration."""
        register_custom_wrappers(self.config.get("custom_wrappers", {}))
        register_custom_evaluators(self.config.get("custom_evaluators", {}))
        register_custom_data_generator(
            self.config.get("custom_data_generators", {})
        )
        register_custom_selection_strategy(
            self.config.get("custom_selection_strategy", {})
        )
        register_custom_improver(self.config.get("custom_improvers", {}))
        register_custom_variation_generators(
            self.config.get("custom_variation_generators", {})
        )

    async def _aprocess_dataset(self, all_combinations, logger,
                                evaluator) -> List[ExperimentResult]:
        processor = DataProcessor(self.config["dataset"])  # type: ignore
        data_batches = list(processor.process_data())
        sum([len(batch) for batch in data_batches]) * len(all_combinations)
        semaphore = asyncio.Semaphore(32)
        total_tasks = sum([len(batch)
                           for batch in data_batches]) * len(all_combinations)

        async def eval_fn_with_semaphore(data_point):
            async with semaphore:
                return await self.aparallel_task(
                    data_point, all_combinations, logger, evaluator
                )

        futures = []
        results = []
        for data_batch in data_batches:
            for data in data_batch:
                futures.append(
                    asyncio.ensure_future(eval_fn_with_semaphore(data))
                )

        for future in tqdm(
            asyncio.as_completed(futures), total=total_tasks, disable=False
        ):
            results.extend(await future)

        return results

    def _process_dataset(self, all_combinations, logger,
                         evaluator) -> List[ExperimentResult]:
        """Process dataset source type and return the results."""
        results = []

        processor = DataProcessor(self.config["dataset"])  # type: ignore
        data_points = processor.process_data()

        for data in data_points:
            total_combinations = len(all_combinations) * len(data)
            with tqdm(
                total=total_combinations, desc="Processing", unit="item"
            ) as pbar:
                with ThreadPoolExecutor() as executor:
                    for res in executor.map(
                        self.parallel_task, data,
                        [all_combinations] * len(data), [logger] * len(data),
                        [evaluator] * len(data)
                    ):
                        results.extend(res)
                        pbar.update(len(res))

        return results

    async def aparallel_task(
        self, data_point, all_combinations, logger, evaluator
    ):
        for _ in all_combinations:
            return await arun_single_input(
                data_point,
                self.config,
                all_combinations=all_combinations,
                logger=logger,
                evaluator=evaluator
            )

    def parallel_task(self, data_point, all_combinations, logger, evaluator):
        """Task to be run in parallel for processing data points."""
<<<<<<< HEAD
        RateLimiter(60 / 60)()  # Ensure rate limit
=======
        RateLimiter(30 / 60)()  # Ensure rate limit
>>>>>>> a016a167
        return run_single_input(
            data_point,
            self.config,
            all_combinations=all_combinations,
            logger=logger,
            evaluator=evaluator
        )

    def run(
        self,
        display: bool = True,
        output_path: Optional[str] = "abc.pkl",
        experiment_input_path: Optional[str] = "abc.pkl",
        async_eval: bool = False
    ):
        """Run the experiment based on the source type and provided configuration."""
        self._register_custom_components()

        evaluator = Evaluator(
            self.config.get("evaluators", [])  # type: ignore
        )  # type: ignore
        logger = TokenLogger()

        state = ExperimentState.get_default_state()
        state.set_experiment_config(self.config)
        state.active = True

        all_combinations = state.get_all_variation_combinations()

        source_type = self.config["dataset"]["source_type"]  # type: ignore
        if source_type in ["dataset", "machine_generated"]:  # type: ignore
            if experiment_input_path and os.path.exists(experiment_input_path):
                with open(experiment_input_path, 'rb') as file:
                    experiment: Experiment = pickle.load(file)
            else:
                register_custom_readers(
                    self.config.get("custom_reader", {})  # type: ignore
                )  # type: ignore
<<<<<<< HEAD
                if async_eval:
                    import time
                    start_time = time.time()
                    results = asyncio.run(
                        self._aprocess_dataset(
                            all_combinations, logger, evaluator
                        )
                    )
                    end_time = time.time()
                    print(f"[INFO] time taken: {end_time - start_time}")
                else:
                    import time
                    start_time = time.time()
                    results = self._process_dataset(
                        all_combinations, logger, evaluator
                    )
                    end_time = time.time()
                    print(f"[INFO] time taken: {end_time - start_time}")
=======
                results = self._process_dataset(
                    all_combinations, logger, evaluator
                )

>>>>>>> a016a167
                experiment = generate_experiment(
                    results, evaluator
                )  # type: ignore

                strategy = get_selection_strategy(self.config)
                if strategy:
                    context_trade_off = SelectionContext(strategy=strategy)
                    experiment.selection_output = context_trade_off.execute_selection( # type: ignore
                        experiment=experiment
                    )

                improver = get_improver(self.config)
                print(f"[INFO] improver: {improver}")
                if improver:
                    print("[INFO] improve")
                    experiment.improver_output = improver.improve(
                        experiment, self.config, evaluator, logger
                    )

            if output_path:
                with open(output_path, 'wb') as file:
                    pickle.dump(experiment, file)

            if display:
                display_results_dash(
                    experiment, self.config, all_combinations,
                    ExperimentState.get_instance(), logger, evaluator
                )

        elif source_type == "user_input":
            display_results_dash(
                Experiment([], []), self.config, all_combinations,
                ExperimentState.get_instance(), logger, evaluator, True
            )


# def main():
#     runner = ExperimentRunner(config_path="demo/config.yml")
#     runner.run()

# if __name__ == "__main__":
#     main()<|MERGE_RESOLUTION|>--- conflicted
+++ resolved
@@ -122,11 +122,7 @@
 
     def parallel_task(self, data_point, all_combinations, logger, evaluator):
         """Task to be run in parallel for processing data points."""
-<<<<<<< HEAD
-        RateLimiter(60 / 60)()  # Ensure rate limit
-=======
         RateLimiter(30 / 60)()  # Ensure rate limit
->>>>>>> a016a167
         return run_single_input(
             data_point,
             self.config,
@@ -165,31 +161,16 @@
                 register_custom_readers(
                     self.config.get("custom_reader", {})  # type: ignore
                 )  # type: ignore
-<<<<<<< HEAD
                 if async_eval:
-                    import time
-                    start_time = time.time()
                     results = asyncio.run(
                         self._aprocess_dataset(
                             all_combinations, logger, evaluator
                         )
                     )
-                    end_time = time.time()
-                    print(f"[INFO] time taken: {end_time - start_time}")
                 else:
-                    import time
-                    start_time = time.time()
                     results = self._process_dataset(
                         all_combinations, logger, evaluator
                     )
-                    end_time = time.time()
-                    print(f"[INFO] time taken: {end_time - start_time}")
-=======
-                results = self._process_dataset(
-                    all_combinations, logger, evaluator
-                )
-
->>>>>>> a016a167
                 experiment = generate_experiment(
                     results, evaluator
                 )  # type: ignore
