--- conflicted
+++ resolved
@@ -2,15 +2,12 @@
 import ast
 import json
 import os
-<<<<<<< HEAD
 import shutil
-=======
 import re
 import subprocess
 import textwrap
 import threading
 import urllib.parse
->>>>>>> 663bf5c0
 from concurrent.futures import ThreadPoolExecutor
 from typing import Any, Dict, List
 
@@ -24,7 +21,6 @@
 from pyngrok import ngrok
 from termcolor import colored
 
-<<<<<<< HEAD
 from yival.experiment.app.data_analysis import data_analysis_layout
 from yival.experiment.app.detailed_results import combo_page_layout
 from yival.experiment.app.enhancer_detailed import enhancer_combo_page_layout
@@ -50,13 +46,10 @@
 # fixed the ImportError: attempted relative import with no known parent package
 # from relative import to absolute import
 from yival.schemas.common_structures import InputData
-from yival.schemas.experiment_config import (
-=======
 from ...common.auto_cofig_utils import auto_generate_config
 from ...schemas.common_structures import InputData
 from ...schemas.experiment_config import (
     CombinationAggregatedMetrics,
->>>>>>> 663bf5c0
     EvaluatorOutput,
     Experiment,
     ExperimentConfig,
@@ -73,11 +66,6 @@
 
 ffmpeg_executable = shutil.which("ffmpeg")
 AudioSegment.converter = ffmpeg_executable
-
-
-
-
-
 
 def create_dash_app(
     experiment_data: Experiment, experiment_config: ExperimentConfig,
