--- conflicted
+++ resolved
@@ -7,10 +7,6 @@
 mechanism to cycle through the variations and track the experiment's state.
 """
 
-<<<<<<< HEAD
-import contextvars
-=======
->>>>>>> 8fe76b50
 import copy
 import threading
 from collections import defaultdict
@@ -46,18 +42,11 @@
 
     _default_state = None
     _thread_local_state = threading.local()
-<<<<<<< HEAD
-    _coroutine_local_state = contextvars.ContextVar('experiment_state')
 
     @staticmethod
     def get_instance():
         if not ExperimentState._default_state:
             ExperimentState.get_default_state()
-=======
-
-    @staticmethod
-    def get_instance():
->>>>>>> 8fe76b50
         if not hasattr(ExperimentState._thread_local_state, "_instance"):
             ExperimentState._thread_local_state._instance = copy.deepcopy(
                 ExperimentState._default_state
