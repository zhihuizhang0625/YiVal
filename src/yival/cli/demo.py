--- conflicted
+++ resolved
@@ -55,7 +55,6 @@
         run_args = Namespace(
             config_path=dest_path,
             display=True,
-            async_eval=False,
             output_path="",
             experiment_input_path="",
             async_eval=args.async_eval
@@ -70,7 +69,6 @@
         run_args = Namespace(
             config_path=dest_path,
             display=True,
-            async_eval=False,
             output_path="",
             experiment_input_path="",
             async_eval=args.async_eval
@@ -85,13 +83,8 @@
         run_args = Namespace(
             config_path=dest_path,
             display=True,
-            async_eval=False,
             output_path="demo_results.pkl",
-<<<<<<< HEAD
-            experiment_input_path=""
-=======
-            experiment_input_path="demo_results.pkl",
+            experiment_input_path="",
             async_eval=args.async_eval
->>>>>>> e3f43785
         )
     run_experiment(run_args)